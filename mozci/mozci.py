--- conflicted
+++ resolved
@@ -358,12 +358,7 @@
         # 1) How many potentially completed jobs can we get for this buildername?
         jobs = query_jobs(repo_name, rev)
         matching_jobs = _matching_jobs(buildername, jobs)
-<<<<<<< HEAD
-
         successful_jobs, pending_jobs, running_jobs, coalesced_jobs = _status_summary(matching_jobs)
-=======
-        successful_jobs, pending_jobs, running_jobs = _status_summary(matching_jobs)[0:3]
->>>>>>> 0f7999df
 
         potential_jobs = pending_jobs + running_jobs + successful_jobs
         LOG.debug("We found %d pending jobs, %d running jobs and %d successful_jobs." %
@@ -419,13 +414,7 @@
     for rev in revisions:
         jobs = query_jobs(repo_name, rev)
         matching_jobs = _matching_jobs(buildername, jobs)
-<<<<<<< HEAD
-
-        # TODO: status_summary returns 4 data types, we need to be more specific about what we are getting here
-        successful_jobs = _status_summary(matching_jobs)
-=======
         successful_jobs = _status_summary(matching_jobs)[0]
->>>>>>> 0f7999df
         if successful_jobs > 0:
             LOG.info("The last succesful job for buildername '%s' is on %s" %
                      (buildername, rev))
